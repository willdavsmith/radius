--- conflicted
+++ resolved
@@ -371,23 +371,10 @@
           USE_CERT_FILE: "true"
           TEMP_CERT_DIR: ${{ steps.create-local-registry.outputs.temp-cert-dir }}
       
-      - name: Setup Flux CLI
-        uses: fluxcd/flux2/action@main
-        with:
-          version: '2.5.1'
-  
       - name: Install Flux Source Controller
         if: matrix.name == 'kubernetes-noncloud'
-<<<<<<< HEAD
         uses: ./.github/actions/install-flux
-        with:
-          flux-version: ${{ env.FLUX_VERSION }}
-=======
-        run: |
-          flux install --namespace=flux-system --version=v2.5.1 --components=source-controller --network-policy=false
-          kubectl wait --for=condition=available deployment -l app.kubernetes.io/component=source-controller -n flux-system --timeout=120s
-
->>>>>>> 7557418f
+
       - name: Install Gitea
         if: matrix.name == 'kubernetes-noncloud'
         id: install-gitea
@@ -398,7 +385,7 @@
           gitea-username: ${{ env.GITEA_USERNAME }}
           gitea-email: ${{ env.GITEA_EMAIL }}
           gitea-access-token-name: ${{ env.GITEA_ACCESS_TOKEN_NAME }}
-          gitea-version: ${{ env.GITEA_VERSION }}
+ 
       - name: Port-forward to Gitea
         if: matrix.name == 'kubernetes-noncloud'
         run: |
