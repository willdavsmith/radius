# ------------------------------------------------------------
# Copyright 2023 The Radius Authors.
#
# Licensed under the Apache License, Version 2.0 (the "License");
# you may not use this file except in compliance with the License.
# You may obtain a copy of the License at
#
#     http://www.apache.org/licenses/LICENSE-2.0
#
# Unless required by applicable law or agreed to in writing, software
# distributed under the License is distributed on an "AS IS" BASIS,
# WITHOUT WARRANTIES OR CONDITIONS OF ANY KIND, either express or implied.
# See the License for the specific language governing permissions and
# limitations under the License.
# ------------------------------------------------------------

name: Functional Tests (with Non-Cloud Resources)

permissions:
  id-token: write # Required for requesting the JWT
  contents: read # Required for listing the commits
  packages: write # Required for uploading the package
  checks: write # Required for creating a check run

on:
  # Enable manual trigger
  workflow_dispatch:
    inputs:
      branch:
        description: "Branch to run the workflow on"
        required: true
        default: "main"
  schedule:
    # Run three times a day at 6 AM PDT (1 PM UTC), 12 PM PDT (7 PM UTC), and 6 PM PDT (1 AM UTC next day)
    - cron: "0 1,13,19 * * *"
  # Dispatch on external events
  repository_dispatch:
    types: [de-functional-test]
  pull_request:
    branches:
      - main
      - features/*
      - release/*

env:
  # Helm version
  HELM_VER: "v3.15.3"
  # KinD cluster version
  KIND_VER: "v0.29.0"
  # Kubectl version
  KUBECTL_VER: "v1.30.0"
  # Dapr CLI version
  DAPR_CLI_VER: "1.15.1"
  # Dapr runtime version
  DAPR_RUNTIME_VER: "1.15.4"
  # Dapr dashboard version
  DAPR_DASHBOARD_VER: "0.15.0"
  # The radius functional test timeout
  FUNCTIONALTEST_TIMEOUT: 15m
  # The base directory for storing test logs
  RADIUS_CONTAINER_LOG_BASE: dist/container_logs
  # The Radius helm chart location.
  RADIUS_CHART_LOCATION: deploy/Chart/
  # The current GitHub action link
  ACTION_LINK: "${{ github.server_url }}/${{ github.repository }}/actions/runs/${{ github.run_id }}"
  # Server where terraform test modules are deployed
  TF_RECIPE_MODULE_SERVER_URL: "http://tf-module-server.radius-test-tf-module-server.svc.cluster.local"
  # Private Git repository where terraform module for testing is stored.
  TF_RECIPE_PRIVATE_GIT_SOURCE: "git::https://github.com/radius-project/terraform-private-modules//kubernetes-redis"
  # Local Docker registry name
  LOCAL_REGISTRY_NAME: "radius-registry"
  # Local Docker registry server
  LOCAL_REGISTRY_SERVER: "localhost"
  # Local Docker registry port
  LOCAL_REGISTRY_PORT: "5000"
  # bicep-types ACR url for uploading Radius Bicep types
<<<<<<< HEAD
  BICEP_TYPES_REGISTRY: 'biceptypes.azurecr.io'
  # Git HTTP server URL
  GIT_HTTP_SERVER_URL: "http://localhost:30080"
  # Git username used for pushing commits during tests
  GIT_HTTP_USERNAME: "testuser"
  # Git email used for commit authorship during tests
  GIT_HTTP_EMAIL: "testuser@radapp.io"
  # Git password used for pushing commits during tests
  GIT_HTTP_PASSWORD: "not-a-secret-password"
=======
  BICEP_TYPES_REGISTRY: biceptypes.azurecr.io
  # Gitea server URL
  GITEA_SERVER_URL: "http://localhost:30080"
  # Gitea username
  GITEA_USERNAME: "testuser"
  # Gitea email
  GITEA_EMAIL: "testuser@radapp.io"
  # Gitea access token name
  GITEA_ACCESS_TOKEN_NAME: "radius-functional-test"
>>>>>>> 52d06d9c
  # Kubernetes client QPS and Burst settings for high-concurrency CI environments
  RADIUS_QPS_AND_BURST: "800"

jobs:
  build:
    name: Build Radius for test
    runs-on: ubuntu-latest
    env:
      DE_IMAGE: "ghcr.io/radius-project/deployment-engine"
      DE_TAG: "latest"
    outputs:
      REL_VERSION: ${{ steps.gen-id.outputs.REL_VERSION }}
      DE_IMAGE: ${{ steps.gen-id.outputs.DE_IMAGE }}
      DE_TAG: ${{ steps.gen-id.outputs.DE_TAG }}
    steps:
      - name: Set DE image and tag (repository_dispatch from de-functional-test)
        if: github.event_name == 'repository_dispatch'
        uses: actions/github-script@v8
        with:
          github-token: ${{ secrets.GH_RAD_CI_BOT_PAT }}
          script: |
            const clientPayload = context.payload.client_payload;
            if (clientPayload && clientPayload.event_type === `de-functional-test`) {
              var fs = require('fs');
              // Set environment variables
              fs.appendFileSync(process.env.GITHUB_ENV,
                `DE_IMAGE=${clientPayload.de_image}\n`+
                `DE_TAG=${clientPayload.de_tag}\n`+
                `CHECKOUT_REPO=${{ github.repository }}\n`+
                `CHECKOUT_REF=refs/heads/main`
              );
            }

      - name: Check out code
        uses: actions/checkout@v5
        with:
          repository: ${{ env.CHECKOUT_REPO }}
          ref: ${{ env.CHECKOUT_REF }}

      - name: Copy Deployment Engine image to GHCR
        if: github.event_name == 'repository_dispatch'
        uses: ./.github/actions/copy-deployment-engine-image
        env:
          GHCR_PASSWORD: ${{ secrets.GH_RAD_CI_BOT_PAT }}
          DE_CONTAINER_AZURE_CLIENT_ID: ${{ secrets.DE_CONTAINER_AZURE_CLIENT_ID }}
          DE_CONTAINER_AZURE_TENANT_ID: ${{ secrets.DE_CONTAINER_AZURE_TENANT_ID }}
          DE_CONTAINER_AZURE_SUBSCRIPTION_ID: ${{ secrets.DE_CONTAINER_AZURE_SUBSCRIPTION_ID }}
        with:
          tag: ${{ env.DE_TAG }}

      - name: Generate ID for release
        id: gen-id
        run: |
          BASE_STR="RADIUS|${GITHUB_SHA}|${GITHUB_SERVER_URL}|${GITHUB_REPOSITORY}|${GITHUB_RUN_ID}|${GITHUB_RUN_ATTEMPT}"
          if [ "$GITHUB_EVENT_NAME" == "schedule" ]; then
            # Add run number to randomize unique id for scheduled runs.
            BASE_STR="${GITHUB_RUN_NUMBER}|${BASE_STR}"
          fi
          UNIQUE_ID=func$(echo $BASE_STR | sha1sum | head -c 10)
          echo "REL_VERSION=pr-${UNIQUE_ID}" >> $GITHUB_ENV

          # Set output variables to be used in the other jobs
          echo "REL_VERSION=pr-${UNIQUE_ID}" >> $GITHUB_OUTPUT
          echo "DE_IMAGE=${{ env.DE_IMAGE }}" >> $GITHUB_OUTPUT
          echo "DE_TAG=${{ env.DE_TAG }}" >> $GITHUB_OUTPUT
  tests:
    name: Run ${{ matrix.name }} functional tests
    needs: build
    strategy:
      fail-fast: true
      matrix:
        os: [ubuntu-latest]
        name:
          [
            cli-noncloud,
            corerp-noncloud,
            daprrp-noncloud,
            kubernetes-noncloud,
            msgrp-noncloud,
            samples-noncloud,
            ucp-noncloud,
            datastoresrp-noncloud,
            dynamicrp-noncloud,
            upgrade-noncloud,
          ]
    runs-on: ${{ matrix.os }}
    env:
      REL_VERSION: ${{ needs.build.outputs.REL_VERSION }}
      BICEP_RECIPE_TAG_VERSION: ${{ needs.build.outputs.REL_VERSION }}
      DE_IMAGE: ${{ needs.build.outputs.DE_IMAGE }}
      DE_TAG: ${{ needs.build.outputs.DE_TAG }}
    steps:
      - name: Set up checkout target (scheduled)
        if: github.event_name == 'schedule' || github.event_name == 'repository_dispatch'
        run: |
          echo "CHECKOUT_REPO=${{ github.repository }}" >> $GITHUB_ENV
          echo "CHECKOUT_REF=refs/heads/main" >> $GITHUB_ENV

      - name: Set up checkout target (pull_request)
        if: github.event_name == 'pull_request'
        run: |
          echo "CHECKOUT_REPO=${{ github.repository }}" >> $GITHUB_ENV
          echo "CHECKOUT_REF=${{ github.ref }}" >> $GITHUB_ENV
          echo "PR_NUMBER=${{ github.event.pull_request.number }}" >> $GITHUB_ENV

      - name: Set up checkout target (workflow_dispatch)
        if: github.event_name == 'workflow_dispatch'
        run: |
          echo "CHECKOUT_REPO=${{ github.repository }}" >> $GITHUB_ENV
          echo "CHECKOUT_REF=refs/heads/${{ github.event.inputs.branch }}" >> $GITHUB_ENV

      - name: Check out code
        uses: actions/checkout@v5
        with:
          submodules: recursive

      - name: Checkout samples repo
        uses: actions/checkout@v5
        if: matrix.name == 'samples-noncloud'
        with:
          repository: radius-project/samples
          ref: refs/heads/edge
          path: samples

      - name: Set up Go
        uses: actions/setup-go@v6
        with:
          go-version-file: go.mod
          cache-dependency-path: go.sum
          cache: true

      - name: Setup Node.js
        uses: actions/setup-node@v6
        with:
          node-version-file: .node-version

      - name: Generate Bicep extensibility types from OpenAPI specs
        run: |
          make generate-bicep-types VERSION=${{ env.REL_VERSION == 'edge' && 'latest' || env.REL_VERSION }}

      - name: Upload Radius Bicep types artifacts
        uses: actions/upload-artifact@v5
        with:
          name: ${{ matrix.name }}_radius_bicep_types
          path: ./hack/bicep-types-radius/generated
          if-no-files-found: error

      - name: Create a secure local registry
        id: create-local-registry
        uses: ./.github/actions/create-local-registry
        with:
          secure: "true"
          registry-name: ${{ env.LOCAL_REGISTRY_NAME }}
          registry-server: ${{ env.LOCAL_REGISTRY_SERVER }}
          registry-port: ${{ env.LOCAL_REGISTRY_PORT }}

      - name: Publish bicep types
        run: |
          bicep publish-extension ./hack/bicep-types-radius/generated/index.json --target br:${{ env.LOCAL_REGISTRY_SERVER }}:${{ env.LOCAL_REGISTRY_PORT }}/radius:${{ env.REL_VERSION == 'edge' && 'latest' || env.REL_VERSION }} --force

      - name: Generate test bicepconfig.json
        run: |
          if [[ "${{ env.REL_VERSION }}" == "edge" ]]; then
            RADIUS_VERSION="latest"
          else
            RADIUS_VERSION="${{ env.REL_VERSION }}"
          fi
          cat <<EOF > ./test/bicepconfig.json
          {
            "experimentalFeaturesEnabled": {
              "extensibility": true
            },
            "extensions": {
              "radius": "br:${{ env.LOCAL_REGISTRY_SERVER }}:${{ env.LOCAL_REGISTRY_PORT }}/radius:$RADIUS_VERSION",
              "aws": "br:${{ env.BICEP_TYPES_REGISTRY }}/aws:latest"
            }
          }
          EOF

      - name: Build and Push container images
        run: |
          make build && make docker-build && make docker-push
        env:
          DOCKER_REGISTRY: "${{ env.LOCAL_REGISTRY_SERVER }}:${{ env.LOCAL_REGISTRY_PORT }}"
          DOCKER_TAG_VERSION: ${{ env.REL_VERSION }}

      - name: Install rad CLI
        run: |
          mkdir ./bin
          cp ./dist/linux_amd64/release/rad ./bin/rad
          chmod +x ./bin/rad
          export PATH=$GITHUB_WORKSPACE/bin:$PATH
          which rad || { echo "cannot find rad"; exit 1; }
          rad bicep download
          rad version

      - uses: azure/setup-helm@v4
        with:
          version: ${{ env.HELM_VER }}

      - name: Create a KinD cluster with a local registry
        uses: ./.github/actions/create-kind-cluster
        with:
          secure: "true"
          temp-cert-dir: ${{ steps.create-local-registry.outputs.temp-cert-dir }}
          kind-version: ${{ env.KIND_VER }}
          with-local-registry: "true"
          registry-name: ${{ env.LOCAL_REGISTRY_NAME }}
          registry-server: ${{ env.LOCAL_REGISTRY_SERVER }}
          registry-port: ${{ env.LOCAL_REGISTRY_PORT }}

      - name: Install Radius
        run: |
          export PATH=$GITHUB_WORKSPACE/bin:$PATH
          which rad || { echo "cannot find rad"; exit 1; }

          # Check if Radius release exists and delete it if found
          if helm status radius -n radius-system >/dev/null 2>&1; then
            echo "The release 'radius' exists. Deleting the release..."
            helm delete radius -n radius-system
            if [ $? -eq 0 ]; then
              echo "Release 'radius' deleted successfully."
            else
              echo "Failed to delete the release 'radius'."
              exit 1
            fi
          else
            echo "Radius release not found. Proceeding with installation."
          fi

          RAD_COMMAND="rad install kubernetes \
                 --chart ${{ env.RADIUS_CHART_LOCATION }} \
                 --set rp.image=${{ env.LOCAL_REGISTRY_NAME }}:${{ env.LOCAL_REGISTRY_PORT }}/applications-rp,rp.tag=${{ env.REL_VERSION }} \
                 --set dynamicrp.image=${{ env.LOCAL_REGISTRY_NAME }}:${{ env.LOCAL_REGISTRY_PORT }}/dynamic-rp,dynamicrp.tag=${{ env.REL_VERSION }} \
                 --set controller.image=${{ env.LOCAL_REGISTRY_NAME }}:${{ env.LOCAL_REGISTRY_PORT }}/controller,controller.tag=${{ env.REL_VERSION }} \
                 --set ucp.image=${{ env.LOCAL_REGISTRY_NAME }}:${{ env.LOCAL_REGISTRY_PORT }}/ucpd,ucp.tag=${{ env.REL_VERSION }} \
                 --set bicep.image=${{ env.LOCAL_REGISTRY_NAME }}:${{ env.LOCAL_REGISTRY_PORT }}/bicep,bicep.tag=${{ env.REL_VERSION }} \
                 --set preupgrade.image=${{ env.LOCAL_REGISTRY_NAME }}:${{ env.LOCAL_REGISTRY_PORT }}/pre-upgrade,preupgrade.tag=${{ env.REL_VERSION }} \
                 --set de.image=${{ env.DE_IMAGE }},de.tag=${{ env.DE_TAG }}"

          if [ "${{ env.USE_CERT_FILE }}" = "true" ]; then
            RAD_COMMAND="$RAD_COMMAND --set-file global.rootCA.cert=$TEMP_CERT_DIR/certs/${{ env.LOCAL_REGISTRY_SERVER }}/client.crt"
          fi

          echo "*** Installing Radius to Kubernetes ***"
          eval $RAD_COMMAND

          echo "*** Verify manifests are registered ***"
          rm -f registermanifest_logs.txt
          # Find the pod with container "ucp"
          POD_NAME=$(
            kubectl get pods -n radius-system \
              -o jsonpath='{range .items[*]}{.metadata.name}{" "}{.spec.containers[*].name}{"\n"}{end}' \
            | grep "ucp" \
            | head -n1 \
            | cut -d" " -f1
          )
          echo "Found ucp pod: $POD_NAME"

          if [ -z "$POD_NAME" ]; then
            echo "No pod with container 'ucp' found in namespace radius-system."
            exit 1
          fi

          # Poll logs for up to  iterations, 30 seconds each (upto 3 minutes total)
          for i in {1..6}; do
            kubectl logs "$POD_NAME" -n radius-system | tee registermanifest_logs.txt > /dev/null

            # Exit on error
            if grep -qi "Service initializer terminated with error" registermanifest_logs.txt; then
              echo "Error found in ucp logs."
              grep -i "Service initializer terminated with error" registermanifest_logs.txt
              exit 1
            fi

            # Check for success
            if grep -q "Successfully registered manifests" registermanifest_logs.txt; then
              echo "Successfully registered manifests - message found."
              break
            fi

            echo "Logs not ready, waiting 30 seconds..."
            sleep 30
          done

          # Final check to ensure success message was found
          if ! grep -q "Successfully registered manifests" registermanifest_logs.txt; then
            echo "Manifests not registered after 3 minutes."
            exit 1
          fi

          echo "*** Create workspace, group and environment for test ***"
          rad workspace create kubernetes
          rad group create kind-radius
          rad group switch kind-radius

          # The functional test is designed to use default namespace. So you must create the environment for default namespace.
          rad env create kind-radius --namespace default
          rad env switch kind-radius

        env:
          USE_CERT_FILE: "true"
          TEMP_CERT_DIR: ${{ steps.create-local-registry.outputs.temp-cert-dir }}

      - name: Install Flux CLI and Source Controller
        if: matrix.name == 'kubernetes-noncloud'
        uses: ./.github/actions/install-flux

<<<<<<< HEAD
      - name: Install Git HTTP backend
        if: matrix.name == 'kubernetes-noncloud'
        uses: ./.github/actions/install-git-http-backend
        with:
          git-username: ${{ env.GIT_HTTP_USERNAME }}
          git-password: ${{ env.GIT_HTTP_PASSWORD }}

      - name: Port-forward to Git server
        if: matrix.name == 'kubernetes-noncloud'
        run: |
          # Start port forwarding in the background
          kubectl port-forward -n git-http-backend svc/git-http 30080:3000 &

          # Wait for port forwarding to be established
          sleep 5

          # Test the connection to ensure port forwarding is working
          curl -s http://localhost:30080 > /dev/null || (echo "Port forwarding failed" && exit 1)

          echo "Port forwarding established successfully"
=======
      # https://github.com/radius-project/radius/issues/10441
      # - name: Install Gitea
      #   if: matrix.name == 'kubernetes-noncloud'
      #   id: install-gitea
      #   uses: ./.github/actions/install-gitea
      #   env:
      #     GITEA_PASSWORD: ${{ secrets.GITEA_PASSWORD }}
      #   with:
      #     gitea-username: ${{ env.GITEA_USERNAME }}
      #     gitea-email: ${{ env.GITEA_EMAIL }}
      #     gitea-access-token-name: ${{ env.GITEA_ACCESS_TOKEN_NAME }}

      # https://github.com/radius-project/radius/issues/10441
      # - name: Port-forward to Gitea
      #   if: matrix.name == 'kubernetes-noncloud'
      #   run: |
      #     # Start port forwarding in the background
      #     kubectl port-forward -n gitea svc/gitea-http 30080:3000 &

      #     # Wait for port forwarding to be established
      #     sleep 5

      #     # Test the connection to ensure port forwarding is working
      #     curl -s http://localhost:30080 > /dev/null || (echo "Port forwarding failed" && exit 1)

      #     echo "Port forwarding established successfully"
>>>>>>> 52d06d9c

      - name: Install Dapr CLI and control plane
        if: matrix.name == 'daprrp-noncloud'
        run: |
          wget -q https://raw.githubusercontent.com/dapr/cli/master/install/install.sh -O - | /bin/bash -s ${{ env.DAPR_CLI_VER }}
          dapr init -k --wait --timeout 600 --runtime-version ${{ env.DAPR_RUNTIME_VER }} --dashboard-version ${{ env.DAPR_DASHBOARD_VER }}

      - name: Publish Terraform test recipes
        run: |
          make publish-test-terraform-recipes

      - name: Setup and verify bicep CLI
        run: |
          curl -Lo bicep https://github.com/Azure/bicep/releases/latest/download/bicep-linux-x64
          chmod +x ./bicep
          sudo mv ./bicep /usr/local/bin/bicep
          bicep --version

      - name: Publish bicep types
        run: |
          bicep publish-extension ./hack/bicep-types-radius/generated/index.json --target br:${{ env.LOCAL_REGISTRY_SERVER }}:${{ env.LOCAL_REGISTRY_PORT }}/radius:${{ env.REL_VERSION == 'edge' && 'latest' || env.REL_VERSION }} --force

      - name: Publish UDT types
        run: |
          export PATH=$GITHUB_WORKSPACE/bin:$PATH
          which rad || { echo "cannot find rad"; exit 1; }
          rad bicep publish-extension -f ./test/functional-portable/dynamicrp/noncloud/resources/testdata/testresourcetypes.yaml --target br:${{ env.LOCAL_REGISTRY_SERVER }}:${{ env.LOCAL_REGISTRY_PORT }}/testresources:${{ env.REL_VERSION == 'edge' && 'latest' || env.REL_VERSION }} --force

      - name: Generate test bicepconfig.json
        run: |
          if [[ "${{ env.REL_VERSION }}" == "edge" ]]; then
            RADIUS_VERSION="latest"
          else
            RADIUS_VERSION="${{ env.REL_VERSION }}"
          fi
          cat <<EOF > ./test/bicepconfig.json
          {
            "experimentalFeaturesEnabled": {
              "extensibility": true
            },
            "extensions": {
              "radius": "br:${{ env.LOCAL_REGISTRY_SERVER }}:${{ env.LOCAL_REGISTRY_PORT }}/radius:$RADIUS_VERSION",
              "aws": "br:${{ env.BICEP_TYPES_REGISTRY }}/aws:latest",
              "testresources": "br:${{ env.LOCAL_REGISTRY_SERVER }}:${{ env.LOCAL_REGISTRY_PORT }}/testresources:$RADIUS_VERSION"
            }
          }
          EOF

          # Copy to the dynamicrp resources test directory
          cp -f ./test/bicepconfig.json ./test/functional-portable/dynamicrp/noncloud/resources/bicepconfig.json

      - name: Publish Bicep Test Recipes
        run: |
          export PATH=$GITHUB_WORKSPACE/bin:$PATH
          which rad || { echo "cannot find rad"; exit 1; }
          make publish-test-bicep-recipes
        env:
          BICEP_RECIPE_REGISTRY: "${{ env.LOCAL_REGISTRY_SERVER }}:${{ env.LOCAL_REGISTRY_PORT }}"
          BICEP_RECIPE_TAG_VERSION: ${{ env.REL_VERSION }}
          TEMP_CERT_DIR: ${{ steps.create-local-registry.outputs.temp-cert-dir }}
          SSL_CERT_FILE: ${{ steps.create-local-registry.outputs.temp-cert-dir }}/certs/${{ env.LOCAL_REGISTRY_SERVER }}/client.crt

      - name: Run functional tests
        run: |
          # Ensure rad cli is in path before running tests.
          export PATH=$GITHUB_WORKSPACE/bin:$PATH
          # Make directory to capture functional test results
          mkdir -p ./dist/functional_test
          cd $GITHUB_WORKSPACE

          which rad || { echo "cannot find rad"; exit 1; }

          make test-functional-${{ matrix.name }}
        env:
          DOCKER_REGISTRY: "${{ env.LOCAL_REGISTRY_NAME }}:${{ env.LOCAL_REGISTRY_PORT }}"
          TEST_TIMEOUT: ${{ env.FUNCTIONALTEST_TIMEOUT }}
          RADIUS_CONTAINER_LOG_PATH: ${{ github.workspace }}/${{ env.RADIUS_CONTAINER_LOG_BASE }}
          RADIUS_SAMPLES_REPO_ROOT: ${{ github.workspace }}/samples
          BICEP_RECIPE_REGISTRY: "${{ env.LOCAL_REGISTRY_NAME }}:${{ env.LOCAL_REGISTRY_PORT }}"
          BICEP_RECIPE_TAG_VERSION: ${{ env.BICEP_RECIPE_TAG_VERSION }}
          GH_TOKEN: ${{ secrets.GITHUB_TOKEN }}
          GOTESTSUM_OPTS: "--junitfile ./dist/functional_test/results.xml"
          RADIUS_TEST_FAST_CLEANUP: true
          GIT_HTTP_PASSWORD: ${{ env.GIT_HTTP_PASSWORD }}

      - name: Process Functional Test Results
        uses: ./.github/actions/process-test-results
        # In case of failure, upload functional_test_results to artifacts so that they are not erased by subsequent runs.
        if: failure() && github.repository == 'radius-project/radius'
        with:
          test_group_name: "Functional Tests - ${{ matrix.name }}"
          artifact_name: "functional_test_results_${{ matrix.name }}"
          result_directory: "dist/functional_test/"

      - name: Collect detailed Radius logs and events
        id: radius-logs-events
        if: always()
        run: |
          # Create Radius logs directory
          mkdir -p func-nc/radius-logs-events/${{ matrix.name }}

          # Get pod logs and save to file
          namespace="radius-system"
          pod_names=($(kubectl get pods -n $namespace -o jsonpath='{.items[*].metadata.name}'))
          for pod_name in "${pod_names[@]}"; do
            kubectl logs $pod_name -n $namespace > func-nc/radius-logs-events/${{ matrix.name }}/${pod_name}.txt 2>&1 || echo "Failed to get logs for pod: $pod_name" > func-nc/radius-logs-events/${{ matrix.name }}/${pod_name}.txt
          done
          echo "Pod logs saved to func-nc/radius-logs-events/${{ matrix.name }}/"
          # Get kubernetes events and save to file
          kubectl get events -n $namespace > func-nc/radius-logs-events/${{ matrix.name }}/events.txt

      - name: Upload Pod logs for failed tests
        uses: actions/upload-artifact@v5
        if: always() && steps.radius-logs-events.outcome == 'success'
        with:
          name: ${{ matrix.name }}-radius-pod-logs
          path: func-nc/radius-logs-events/${{ matrix.name }}
          retention-days: 30
          if-no-files-found: error

      - name: Collect Pod details
        if: always()
        run: |
          POD_STATE_LOG_FILENAME='${{ env.RADIUS_CONTAINER_LOG_BASE }}/${{ matrix.name }}-tests-pod-states.log'
          mkdir -p $(dirname $POD_STATE_LOG_FILENAME)
          echo "kubectl get pods -A" >> $POD_STATE_LOG_FILENAME
          kubectl get pods -A >> $POD_STATE_LOG_FILENAME
          echo "kubectl describe pods -A" >> $POD_STATE_LOG_FILENAME
          kubectl describe pods -A >> $POD_STATE_LOG_FILENAME

      - name: Upload container logs
        if: always()
        uses: actions/upload-artifact@v5
        with:
          name: ${{ matrix.name }}_container_logs
          path: ./${{ env.RADIUS_CONTAINER_LOG_BASE }}

      - name: Get Terraform recipe publishing logs
        if: always()
        run: |
          # Create pod-logs directory
          mkdir -p recipes/pod-logs
          # Get pod logs and save to file
          namespace="radius-test-tf-module-server"
          label="app.kubernetes.io/name=tf-module-server"
          pod_names=($(kubectl get pods -l $label -n $namespace -o jsonpath='{.items[*].metadata.name}'))
          for pod_name in "${pod_names[@]}"; do
            kubectl logs $pod_name -n $namespace > recipes/pod-logs/${pod_name}.txt
          done
          echo "Pod logs saved to recipes/pod-logs/"
          # Get kubernetes events and save to file
          kubectl get events -n $namespace > recipes/pod-logs/events.txt

      - name: Upload Terraform recipe publishing logs
        uses: actions/upload-artifact@v5
        if: always()
        with:
          name: ${{ matrix.name }}_recipes-pod-logs
          path: recipes/pod-logs
          if-no-files-found: error

  report-failure:
    name: Report test failure
    needs: [build, tests]
    runs-on: ubuntu-latest
    if: failure() && github.event_name == 'schedule' && github.repository == 'radius-project/radius'
    steps:
      - name: Create failure issue for failing scheduled run
        uses: actions/github-script@v8
        with:
          github-token: ${{ secrets.GH_RAD_CI_BOT_PAT }}
          script: |
            github.rest.issues.create({
              ...context.repo,
              title: `Scheduled functional test (noncloud) failed - Run ID: ${context.runId}`,
              labels: ['test-failure'],
              body: `## Bug information \n\nThis issue is automatically generated if the scheduled functional test fails. The Radius functional test operates on a schedule of every 4 hours during weekdays and every 12 hours over the weekend. It's important to understand that the test may fail due to workflow infrastructure issues, like network problems, rather than the flakiness of the test itself. For the further investigation, please visit [here](${process.env.ACTION_LINK}).`
            })<|MERGE_RESOLUTION|>--- conflicted
+++ resolved
@@ -74,8 +74,7 @@
   # Local Docker registry port
   LOCAL_REGISTRY_PORT: "5000"
   # bicep-types ACR url for uploading Radius Bicep types
-<<<<<<< HEAD
-  BICEP_TYPES_REGISTRY: 'biceptypes.azurecr.io'
+  BICEP_TYPES_REGISTRY: biceptypes.azurecr.io
   # Git HTTP server URL
   GIT_HTTP_SERVER_URL: "http://localhost:30080"
   # Git username used for pushing commits during tests
@@ -84,17 +83,6 @@
   GIT_HTTP_EMAIL: "testuser@radapp.io"
   # Git password used for pushing commits during tests
   GIT_HTTP_PASSWORD: "not-a-secret-password"
-=======
-  BICEP_TYPES_REGISTRY: biceptypes.azurecr.io
-  # Gitea server URL
-  GITEA_SERVER_URL: "http://localhost:30080"
-  # Gitea username
-  GITEA_USERNAME: "testuser"
-  # Gitea email
-  GITEA_EMAIL: "testuser@radapp.io"
-  # Gitea access token name
-  GITEA_ACCESS_TOKEN_NAME: "radius-functional-test"
->>>>>>> 52d06d9c
   # Kubernetes client QPS and Burst settings for high-concurrency CI environments
   RADIUS_QPS_AND_BURST: "800"
 
@@ -403,7 +391,6 @@
         if: matrix.name == 'kubernetes-noncloud'
         uses: ./.github/actions/install-flux
 
-<<<<<<< HEAD
       - name: Install Git HTTP backend
         if: matrix.name == 'kubernetes-noncloud'
         uses: ./.github/actions/install-git-http-backend
@@ -424,34 +411,6 @@
           curl -s http://localhost:30080 > /dev/null || (echo "Port forwarding failed" && exit 1)
 
           echo "Port forwarding established successfully"
-=======
-      # https://github.com/radius-project/radius/issues/10441
-      # - name: Install Gitea
-      #   if: matrix.name == 'kubernetes-noncloud'
-      #   id: install-gitea
-      #   uses: ./.github/actions/install-gitea
-      #   env:
-      #     GITEA_PASSWORD: ${{ secrets.GITEA_PASSWORD }}
-      #   with:
-      #     gitea-username: ${{ env.GITEA_USERNAME }}
-      #     gitea-email: ${{ env.GITEA_EMAIL }}
-      #     gitea-access-token-name: ${{ env.GITEA_ACCESS_TOKEN_NAME }}
-
-      # https://github.com/radius-project/radius/issues/10441
-      # - name: Port-forward to Gitea
-      #   if: matrix.name == 'kubernetes-noncloud'
-      #   run: |
-      #     # Start port forwarding in the background
-      #     kubectl port-forward -n gitea svc/gitea-http 30080:3000 &
-
-      #     # Wait for port forwarding to be established
-      #     sleep 5
-
-      #     # Test the connection to ensure port forwarding is working
-      #     curl -s http://localhost:30080 > /dev/null || (echo "Port forwarding failed" && exit 1)
-
-      #     echo "Port forwarding established successfully"
->>>>>>> 52d06d9c
 
       - name: Install Dapr CLI and control plane
         if: matrix.name == 'daprrp-noncloud'
