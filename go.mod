module github.com/radius-project/radius

go 1.23.0

require (
	github.com/Azure/azure-sdk-for-go/sdk/azcore v1.16.0
	github.com/Azure/azure-sdk-for-go/sdk/azidentity v1.8.0
	github.com/Azure/azure-sdk-for-go/sdk/containers/azcontainerregistry v0.2.2
	github.com/Azure/azure-sdk-for-go/sdk/resourcemanager/authorization/armauthorization/v2 v2.2.0
	github.com/Azure/azure-sdk-for-go/sdk/resourcemanager/msi/armmsi v1.2.0
	github.com/Azure/azure-sdk-for-go/sdk/resourcemanager/resources/armresources v1.2.0
	github.com/Azure/azure-sdk-for-go/sdk/resourcemanager/resources/armsubscriptions v1.3.0
	github.com/Azure/azure-sdk-for-go/sdk/resourcemanager/servicebus/armservicebus/v2 v2.0.0-beta.3
	github.com/Azure/azure-sdk-for-go/sdk/resourcemanager/storage/armstorage v1.6.0
	github.com/Azure/secrets-store-csi-driver-provider-azure v1.6.0
	github.com/acarl005/stripansi v0.0.0-20180116102854-5a71ef0e047d
	github.com/agnivade/levenshtein v1.2.0
	github.com/aws/aws-sdk-go-v2 v1.32.2
	github.com/aws/aws-sdk-go-v2/config v1.28.0
	github.com/aws/aws-sdk-go-v2/credentials v1.17.41
	github.com/aws/aws-sdk-go-v2/service/cloudcontrol v1.22.2
	github.com/aws/aws-sdk-go-v2/service/cloudformation v1.55.3
	github.com/aws/aws-sdk-go-v2/service/ec2 v1.186.0
	github.com/aws/aws-sdk-go-v2/service/ecr v1.36.2
	github.com/aws/aws-sdk-go-v2/service/sts v1.32.2
	github.com/aws/smithy-go v1.22.0
	github.com/charmbracelet/bubbles v0.20.0
	github.com/charmbracelet/bubbletea v1.1.2
	github.com/charmbracelet/lipgloss v0.13.1
	github.com/charmbracelet/x/ansi v0.4.0
	github.com/charmbracelet/x/exp/teatest v0.0.0-20240408110044-525ba71bb562
	github.com/dimchansky/utfbom v1.1.1
	github.com/fatih/color v1.18.0
	github.com/go-chi/chi/v5 v5.1.0
	github.com/go-git/go-git/v5 v5.12.0
	github.com/go-logr/logr v1.4.2
	github.com/go-logr/zapr v1.3.0
	github.com/go-openapi/errors v0.22.0
	github.com/go-openapi/jsonpointer v0.21.0
	github.com/go-openapi/loads v0.22.0
	github.com/go-openapi/runtime v0.28.0
	github.com/go-openapi/spec v0.21.0
	github.com/go-openapi/strfmt v0.23.0
	github.com/go-playground/locales v0.14.1
	github.com/go-playground/universal-translator v0.18.1
	github.com/go-playground/validator/v10 v10.22.1
	github.com/gofrs/flock v0.12.1
	github.com/google/go-cmp v0.6.0
	github.com/google/uuid v1.6.0
	github.com/gosuri/uilive v0.0.4
	github.com/hashicorp/go-retryablehttp v0.7.7
	github.com/hashicorp/hc-install v0.9.0
	github.com/hashicorp/terraform-config-inspect v0.0.0-20240607080351-271db412dbcb
	github.com/hashicorp/terraform-exec v0.21.0
	github.com/jackc/pgx/v5 v5.7.1
	github.com/mattn/go-isatty v0.0.20
	github.com/mitchellh/mapstructure v1.5.0
	github.com/novln/docker-parser v1.0.0
	github.com/opencontainers/go-digest v1.0.0
	github.com/opencontainers/image-spec v1.1.0
	github.com/projectcontour/contour v1.30.0
	github.com/prometheus/client_golang v1.20.5
	github.com/spaolacci/murmur3 v1.1.0
	github.com/spf13/cobra v1.8.1
	github.com/spf13/pflag v1.0.5
	github.com/spf13/viper v1.19.0
	github.com/stern/stern v1.31.0
	github.com/stretchr/testify v1.9.0
	github.com/vippsas/go-cosmosdb v0.0.0-20230118095602-f4e4b9f1c352
	github.com/wI2L/jsondiff v0.6.0
	go.etcd.io/etcd/client/v3 v3.5.16
	go.etcd.io/etcd/server/v3 v3.5.16
	go.opentelemetry.io/contrib/instrumentation/net/http/otelhttp v0.56.0
	go.opentelemetry.io/contrib/instrumentation/runtime v0.56.0
	go.opentelemetry.io/otel v1.31.0
	go.opentelemetry.io/otel/exporters/prometheus v0.53.0
	go.opentelemetry.io/otel/exporters/zipkin v1.31.0
	go.opentelemetry.io/otel/metric v1.31.0
	go.opentelemetry.io/otel/sdk v1.31.0
	go.opentelemetry.io/otel/sdk/metric v1.31.0
	go.opentelemetry.io/otel/trace v1.31.0
	go.uber.org/atomic v1.11.0
	go.uber.org/mock v0.5.0
	go.uber.org/zap v1.27.0
	golang.org/x/sync v0.8.0
	golang.org/x/text v0.19.0
	gopkg.in/yaml.v3 v3.0.1
	helm.sh/helm/v3 v3.16.2
	k8s.io/api v0.31.2
	k8s.io/apiextensions-apiserver v0.31.2
	k8s.io/apimachinery v0.31.2
	k8s.io/cli-runtime v0.31.2
	k8s.io/client-go v0.31.2
	k8s.io/kubectl v0.31.2
	oras.land/oras-go/v2 v2.5.0
	sigs.k8s.io/controller-runtime v0.19.1
	sigs.k8s.io/secrets-store-csi-driver v1.4.6
)

require (
	cloud.google.com/go v0.115.0 // indirect
	cloud.google.com/go/auth v0.5.2 // indirect
	cloud.google.com/go/auth/oauth2adapt v0.2.2 // indirect
	cloud.google.com/go/compute/metadata v0.3.0 // indirect
	cloud.google.com/go/iam v1.1.8 // indirect
	cloud.google.com/go/storage v1.42.0 // indirect
	dario.cat/mergo v1.0.1 // indirect
	github.com/Microsoft/go-winio v0.6.2 // indirect
	github.com/Microsoft/hcsshim v0.12.4 // indirect
	github.com/apparentlymart/go-textseg/v15 v15.0.0 // indirect
	github.com/aws/aws-sdk-go v1.54.6 // indirect
	github.com/aws/aws-sdk-go-v2/service/internal/accept-encoding v1.12.0 // indirect
	github.com/bgentry/go-netrc v0.0.0-20140422174119-9fd32a8b3d3d // indirect
	github.com/blang/semver/v4 v4.0.0 // indirect
	github.com/charmbracelet/x/exp/golden v0.0.0-20240815200342-61de596daa2b // indirect
	github.com/charmbracelet/x/term v0.2.0 // indirect
	github.com/containerd/errdefs v0.3.0 // indirect
	github.com/containerd/log v0.1.0 // indirect
	github.com/containerd/platforms v0.2.1 // indirect
	github.com/distribution/reference v0.6.0 // indirect
	github.com/emirpasic/gods v1.18.1 // indirect
	github.com/erikgeiser/coninput v0.0.0-20211004153227-1c3628e74d0f // indirect
	github.com/fxamacker/cbor/v2 v2.7.0 // indirect
	github.com/go-git/gcfg v1.5.1-0.20230307220236-3a3c6141e376 // indirect
	github.com/go-git/go-billy/v5 v5.5.0 // indirect
	github.com/golang-jwt/jwt/v5 v5.2.1 // indirect
	github.com/golang/groupcache v0.0.0-20210331224755-41bb18bfe9da // indirect
	github.com/google/gnostic-models v0.6.8 // indirect
	github.com/google/s2a-go v0.1.7 // indirect
	github.com/googleapis/enterprise-certificate-proxy v0.3.2 // indirect
	github.com/googleapis/gax-go/v2 v2.12.5 // indirect
	github.com/hashicorp/go-safetemp v1.0.0 // indirect
	github.com/jackc/pgpassfile v1.0.0 // indirect
	github.com/jackc/pgservicefile v0.0.0-20240606120523-5a60cdf6a761 // indirect
	github.com/jackc/puddle/v2 v2.2.2 // indirect
	github.com/jbenet/go-context v0.0.0-20150711004518-d14ea06fba99 // indirect
	github.com/kevinburke/ssh_config v1.2.0 // indirect
	github.com/mitchellh/go-homedir v1.1.0 // indirect
	github.com/mitchellh/go-testing-interface v1.14.1 // indirect
	github.com/mxk/go-flowrate v0.0.0-20140419014527-cca7078d478f // indirect
	github.com/onsi/ginkgo/v2 v2.20.1 // indirect
	github.com/onsi/gomega v1.34.2 // indirect
	github.com/pjbgf/sha1cd v0.3.0 // indirect
	github.com/sagikazarmark/locafero v0.6.0 // indirect
	github.com/sagikazarmark/slog-shim v0.1.0 // indirect
	github.com/sergi/go-diff v1.3.2-0.20230802210424-5b0b94c5c0d3 // indirect
	github.com/skeema/knownhosts v1.2.2 // indirect
	github.com/sourcegraph/conc v0.3.0 // indirect
	github.com/tidwall/gjson v1.17.1 // indirect
	github.com/tidwall/match v1.1.1 // indirect
	github.com/tidwall/pretty v1.2.1 // indirect
	github.com/tidwall/sjson v1.2.5 // indirect
	github.com/ulikunitz/xz v0.5.12 // indirect
	github.com/x448/float16 v0.8.4 // indirect
	github.com/xanzy/ssh-agent v0.3.3 // indirect
	go.mongodb.org/mongo-driver v1.15.1 // indirect
	go.opencensus.io v0.24.0 // indirect
	golang.org/x/tools v0.25.0 // indirect
	gomodules.xyz/jsonpatch/v2 v2.4.0 // indirect
	google.golang.org/api v0.185.0 // indirect
	gopkg.in/evanphx/json-patch.v4 v4.12.0 // indirect
	gopkg.in/warnings.v0 v0.1.2 // indirect
)

require (
	github.com/AdaLogics/go-fuzz-headers v0.0.0-20230811130428-ced1acdcaa24 // indirect
	github.com/Azure/azure-sdk-for-go/sdk/internal v1.10.0 // indirect
	github.com/Azure/go-ansiterm v0.0.0-20230124172434-306776ec8161 // indirect
	github.com/AzureAD/microsoft-authentication-library-for-go v1.2.2 // indirect
	github.com/BurntSushi/toml v1.4.0 // indirect
	github.com/MakeNowJust/heredoc v1.0.0 // indirect
	github.com/Masterminds/goutils v1.1.1 // indirect
	github.com/Masterminds/semver/v3 v3.3.0 // indirect
	github.com/Masterminds/sprig/v3 v3.3.0 // indirect
	github.com/Masterminds/squirrel v1.5.4 // indirect
	github.com/ProtonMail/go-crypto v1.1.0-alpha.2-proton // indirect
	github.com/agext/levenshtein v1.2.3 // indirect
	github.com/asaskevich/govalidator v0.0.0-20230301143203-a9d515a09cc2 // indirect
	github.com/atotto/clipboard v0.1.4 // indirect
	github.com/aws/aws-sdk-go-v2/feature/ec2/imds v1.16.17 // indirect
	github.com/aws/aws-sdk-go-v2/internal/configsources v1.3.21 // indirect
	github.com/aws/aws-sdk-go-v2/internal/endpoints/v2 v2.6.21 // indirect
	github.com/aws/aws-sdk-go-v2/internal/ini v1.8.1 // indirect
	github.com/aws/aws-sdk-go-v2/service/internal/presigned-url v1.12.2 // indirect
	github.com/aws/aws-sdk-go-v2/service/sso v1.24.2 // indirect
	github.com/aws/aws-sdk-go-v2/service/ssooidc v1.28.2 // indirect
	github.com/aymanbagabas/go-osc52/v2 v2.0.1 // indirect
	github.com/aymanbagabas/go-udiff v0.2.0 // indirect
	github.com/beorn7/perks v1.0.1 // indirect
	github.com/cenkalti/backoff/v4 v4.3.0 // indirect
	github.com/cespare/xxhash/v2 v2.3.0 // indirect
	github.com/chai2010/gettext-go v1.0.3 // indirect
	github.com/cloudflare/circl v1.3.9 // indirect
	github.com/containerd/containerd v1.7.23
	github.com/coreos/go-semver v0.3.1 // indirect
	github.com/coreos/go-systemd/v22 v22.5.0 // indirect
	github.com/cpuguy83/go-md2man/v2 v2.0.4 // indirect
	github.com/cyphar/filepath-securejoin v0.3.2 // indirect
	github.com/davecgh/go-spew v1.1.2-0.20180830191138-d8f796af33cc
	github.com/docker/cli v26.1.4+incompatible // indirect
	github.com/docker/distribution v2.8.3+incompatible // indirect
	github.com/docker/docker v27.1.1+incompatible // indirect
	github.com/docker/docker-credential-helpers v0.8.2 // indirect
	github.com/docker/go-connections v0.5.0 // indirect
	github.com/docker/go-metrics v0.0.1 // indirect
	github.com/dustin/go-humanize v1.0.1 // indirect
	github.com/emicklei/go-restful/v3 v3.12.1 // indirect
	github.com/evanphx/json-patch v5.9.0+incompatible // indirect
	github.com/evanphx/json-patch/v5 v5.9.0 // indirect
	github.com/exponent-io/jsonpath v0.0.0-20210407135951-1de76d718b3f // indirect
	github.com/felixge/httpsnoop v1.0.4 // indirect
	github.com/fsnotify/fsnotify v1.7.0 // indirect
	github.com/gabriel-vasile/mimetype v1.4.4 // indirect
	github.com/go-errors/errors v1.5.1 // indirect
	github.com/go-gorp/gorp/v3 v3.1.0 // indirect
	github.com/go-logr/stdr v1.2.2 // indirect
	github.com/go-openapi/analysis v0.23.0 // indirect
	github.com/go-openapi/jsonreference v0.21.0 // indirect
	github.com/go-openapi/swag v0.23.0 // indirect
	github.com/go-openapi/validate v0.24.0 // indirect
	github.com/gobwas/glob v0.2.3 // indirect
	github.com/gogo/protobuf v1.3.2 // indirect
	github.com/golang-jwt/jwt/v4 v4.5.0 // indirect
	github.com/golang/protobuf v1.5.4 // indirect
	github.com/google/btree v1.1.3 // indirect
	github.com/google/gofuzz v1.2.0 // indirect
	github.com/google/shlex v0.0.0-20191202100458-e7afc7fbc510 // indirect
	github.com/gorilla/mux v1.8.1 // indirect
	github.com/gorilla/websocket v1.5.3 // indirect
	github.com/gosuri/uitable v0.0.4 // indirect
	github.com/gregjones/httpcache v0.0.0-20190611155906-901d90724c79 // indirect
	github.com/grpc-ecosystem/go-grpc-middleware v1.4.0 // indirect
	github.com/grpc-ecosystem/go-grpc-prometheus v1.2.0 // indirect
	github.com/grpc-ecosystem/grpc-gateway v1.16.0 // indirect
	github.com/grpc-ecosystem/grpc-gateway/v2 v2.20.0 // indirect
	github.com/hashicorp/errwrap v1.1.0 // indirect
	github.com/hashicorp/go-cleanhttp v0.5.2 // indirect
	github.com/hashicorp/go-getter v1.7.6
	github.com/hashicorp/go-multierror v1.1.1 // indirect
	github.com/hashicorp/go-version v1.7.0 // indirect
	github.com/hashicorp/hcl v1.0.1-vault-5 // indirect
	github.com/hashicorp/hcl/v2 v2.21.0 // indirect
	github.com/hashicorp/terraform-json v0.22.1
	github.com/huandu/xstrings v1.5.0 // indirect
	github.com/imdario/mergo v0.3.16 // indirect
	github.com/inconshreveable/mousetrap v1.1.0 // indirect
	github.com/jmespath/go-jmespath v0.4.0 // indirect
	github.com/jmoiron/sqlx v1.4.0 // indirect
	github.com/jonboulle/clockwork v0.4.0 // indirect
	github.com/josharian/intern v1.0.0 // indirect
	github.com/json-iterator/go v1.1.12 // indirect
	github.com/klauspost/compress v1.17.10 // indirect
	github.com/kylelemons/godebug v1.1.0 // indirect
	github.com/lann/builder v0.0.0-20180802200727-47ae307949d0 // indirect
	github.com/lann/ps v0.0.0-20150810152359-62de8c46ede0 // indirect
	github.com/leodido/go-urn v1.4.0 // indirect
	github.com/lib/pq v1.10.9 // indirect
	github.com/liggitt/tabwriter v0.0.0-20181228230101-89fcab3d43de // indirect
	github.com/lucasb-eyer/go-colorful v1.2.0 // indirect
	github.com/magiconair/properties v1.8.7 // indirect
	github.com/mailru/easyjson v0.7.7 // indirect
	github.com/mattn/go-colorable v0.1.13 // indirect
	github.com/mattn/go-localereader v0.0.1 // indirect
	github.com/mattn/go-runewidth v0.0.16 // indirect
	github.com/mitchellh/copystructure v1.2.0 // indirect
	github.com/mitchellh/go-wordwrap v1.0.1 // indirect
	github.com/mitchellh/reflectwalk v1.0.2 // indirect
	github.com/moby/locker v1.0.1 // indirect
	github.com/moby/spdystream v0.4.0 // indirect
	github.com/moby/term v0.5.0 // indirect
	github.com/modern-go/concurrent v0.0.0-20180306012644-bacd9c7ef1dd // indirect
	github.com/modern-go/reflect2 v1.0.2 // indirect
	github.com/monochromegane/go-gitignore v0.0.0-20200626010858-205db1a8cc00 // indirect
	github.com/muesli/ansi v0.0.0-20230316100256-276c6243b2f6 // indirect
	github.com/muesli/cancelreader v0.2.2 // indirect
	github.com/muesli/termenv v0.15.2 // indirect
	github.com/munnerz/goautoneg v0.0.0-20191010083416-a7dc8b61c822 // indirect
	github.com/oklog/ulid v1.3.1 // indirect
	github.com/openzipkin/zipkin-go v0.4.3 // indirect
	github.com/pelletier/go-toml/v2 v2.2.2 // indirect
	github.com/peterbourgon/diskv v2.0.1+incompatible // indirect
	github.com/pkg/browser v0.0.0-20240102092130-5ac0b6a4141c // indirect
	github.com/pkg/errors v0.9.1 // indirect
	github.com/pmezard/go-difflib v1.0.1-0.20181226105442-5d4384ee4fb2 // indirect
	github.com/prometheus/client_model v0.6.1 // indirect
	github.com/prometheus/common v0.60.0 // indirect
	github.com/prometheus/procfs v0.15.1 // indirect
	github.com/rivo/uniseg v0.4.7 // indirect
	github.com/rubenv/sql-migrate v1.7.0 // indirect
	github.com/russross/blackfriday/v2 v2.1.0 // indirect
	github.com/sahilm/fuzzy v0.1.1 // indirect
	github.com/shopspring/decimal v1.4.0 // indirect
	github.com/sirupsen/logrus v1.9.3 // indirect
	github.com/soheilhy/cmux v0.1.5 // indirect
	github.com/spf13/afero v1.11.0
	github.com/spf13/cast v1.7.0 // indirect
	github.com/subosito/gotenv v1.6.0 // indirect
	github.com/tmc/grpc-websocket-proxy v0.0.0-20220101234140-673ab2c3ae75 // indirect
	github.com/xeipuuv/gojsonpointer v0.0.0-20190905194746-02993c407bfb // indirect
	github.com/xeipuuv/gojsonreference v0.0.0-20180127040603-bd5ef7bd5415 // indirect
	github.com/xeipuuv/gojsonschema v1.2.0 // indirect
	github.com/xiang90/probing v0.0.0-20221125231312-a49e3df8f510 // indirect
	github.com/xlab/treeprint v1.2.0 // indirect
	github.com/zclconf/go-cty v1.14.4 // indirect
	go.etcd.io/bbolt v1.3.11 // indirect
	go.etcd.io/etcd/api/v3 v3.5.16 // indirect
	go.etcd.io/etcd/client/pkg/v3 v3.5.16 // indirect
	go.etcd.io/etcd/client/v2 v2.305.16 // indirect
	go.etcd.io/etcd/pkg/v3 v3.5.16 // indirect
	go.etcd.io/etcd/raft/v3 v3.5.16 // indirect
	go.opentelemetry.io/contrib/instrumentation/google.golang.org/grpc/otelgrpc v0.53.0 // indirect
	go.opentelemetry.io/otel/exporters/otlp/otlptrace v1.28.0 // indirect
	go.opentelemetry.io/otel/exporters/otlp/otlptrace/otlptracegrpc v1.27.0 // indirect
	go.opentelemetry.io/proto/otlp v1.3.1 // indirect
	go.starlark.net v0.0.0-20240925182052-1207426daebd // indirect
	go.uber.org/multierr v1.11.0 // indirect
	golang.org/x/crypto v0.28.0 // indirect
	golang.org/x/exp v0.0.0-20240909161429-701f63a606c0
	golang.org/x/mod v0.21.0 // indirect
	golang.org/x/net v0.30.0 // indirect
	golang.org/x/oauth2 v0.23.0 // indirect
	golang.org/x/sys v0.26.0 // indirect
	golang.org/x/term v0.25.0 // indirect
	golang.org/x/time v0.7.0 // indirect
	google.golang.org/genproto v0.0.0-20240624140628-dc46fd24d27d // indirect
	google.golang.org/genproto/googleapis/api v0.0.0-20240624140628-dc46fd24d27d // indirect
	google.golang.org/genproto/googleapis/rpc v0.0.0-20240701130421-f6361c86f094 // indirect
	google.golang.org/grpc v1.65.0 // indirect
	google.golang.org/protobuf v1.35.1 // indirect
	gopkg.in/inf.v0 v0.9.1 // indirect
	gopkg.in/ini.v1 v1.67.0 // indirect
	gopkg.in/natefinch/lumberjack.v2 v2.2.1 // indirect
<<<<<<< HEAD
	gopkg.in/yaml.v2 v2.4.0
	k8s.io/apiserver v0.31.1 // indirect
	k8s.io/component-base v0.31.1 // indirect
=======
	gopkg.in/yaml.v2 v2.4.0 // indirect
	k8s.io/apiserver v0.31.2 // indirect
	k8s.io/component-base v0.31.2 // indirect
>>>>>>> 0ed8f087
	k8s.io/klog/v2 v2.130.1 // indirect
	k8s.io/kube-openapi v0.0.0-20240903163716-9e1beecbcb38 // indirect
	k8s.io/utils v0.0.0-20240921022957-49e7df575cb6 // indirect
	oras.land/oras-go v1.2.5 // indirect
	sigs.k8s.io/json v0.0.0-20221116044647-bc3834ca7abd // indirect
	sigs.k8s.io/kustomize/api v0.17.3 // indirect
	sigs.k8s.io/kustomize/kyaml v0.17.2 // indirect
	sigs.k8s.io/structured-merge-diff/v4 v4.4.1 // indirect
	sigs.k8s.io/yaml v1.4.0 // indirect
)<|MERGE_RESOLUTION|>--- conflicted
+++ resolved
@@ -330,15 +330,9 @@
 	gopkg.in/inf.v0 v0.9.1 // indirect
 	gopkg.in/ini.v1 v1.67.0 // indirect
 	gopkg.in/natefinch/lumberjack.v2 v2.2.1 // indirect
-<<<<<<< HEAD
-	gopkg.in/yaml.v2 v2.4.0
-	k8s.io/apiserver v0.31.1 // indirect
-	k8s.io/component-base v0.31.1 // indirect
-=======
 	gopkg.in/yaml.v2 v2.4.0 // indirect
 	k8s.io/apiserver v0.31.2 // indirect
 	k8s.io/component-base v0.31.2 // indirect
->>>>>>> 0ed8f087
 	k8s.io/klog/v2 v2.130.1 // indirect
 	k8s.io/kube-openapi v0.0.0-20240903163716-9e1beecbcb38 // indirect
 	k8s.io/utils v0.0.0-20240921022957-49e7df575cb6 // indirect
